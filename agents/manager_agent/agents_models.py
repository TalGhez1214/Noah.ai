--- conflicted
+++ resolved
@@ -2,15 +2,9 @@
   "supervisor": "openai/gpt-oss-20b",
   "article_finder": "openai/gpt-oss-20b",
   "summarizer": "openai/gpt-oss-20b",
-<<<<<<< HEAD
   "qa": "openai/gpt-oss-20b",
   "fallback": "openai/gpt-oss-20b",
   "retriever": "openai/gpt-oss-20b",
-=======
-  "qa": "gpt-4o",
-  "fallback": "gpt-4o",
-  "retriever": "gpt-4o",
->>>>>>> 1eac70b1
   "highlighter": "openai/gpt-oss-20b",
   "embeddings": "text-embedding-3-small",
   "explainer": "openai/gpt-oss-20b",
