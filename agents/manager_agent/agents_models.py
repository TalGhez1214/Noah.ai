--- conflicted
+++ resolved
@@ -1,5 +1,4 @@
 AGENTS_MODELS = {
-<<<<<<< HEAD
   "supervisor": "openai:gpt-4.1",
   "article_finder": "gpt-4o",
   "summarizer": "gpt-4o",
@@ -7,15 +6,6 @@
   "fallback": "gpt-4o",
   "retriever": "llama-3.1-8b-instant",
   "highlighter": "gpt-4o",
-=======
-  "supervisor": "llama-3.1-8b-instant",
-  "article_finder": "llama-3.1-8b-instant",
-  "summarizer": "llama-3.1-8b-instant",
-  "qa": "llama-3.1-8b-instant",
-  "fallback": "llama-3.1-8b-instant",
-  "retriever": "llama-3.3-70b-versatile",
-  "highlighter": "llama-3.1-8b-instant",
->>>>>>> e17e42c9
   "embeddings": "text-embedding-3-small",
   "explainer": "llama-3.3-70b-versatile",
   "asker": "llama-3.3-70b-versatile",
