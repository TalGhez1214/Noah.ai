--- conflicted
+++ resolved
@@ -38,69 +38,21 @@
 - Be concise and neutral.
 - Ground each claim in the provided context.
 - Assist ONLY with Summarizing tasks, DO NOT do anything else.
-- Respond ONLY with the results of your work, do NOT include ANY other text.
-- After you're done with your tasks, respond to the supervisor directly
+
+TOOL USE
+- Call `get_knowledge_for_answer` at most *ONCE* if needed.
+
+OUTPUT (5–8 sentences)
+Cover, where applicable:
+1) What happened
+2) Why it matters
+3) Key numbers/names
+4) Timeline (with dates if known)
+5) Outstanding questions/next steps
+
+End with a short "Sources:" line listing 1–3 items if identifiable.
 """
 
-<<<<<<< HEAD
-# === Articles Finder agent (ReAct) ===
-def article_finder_prompt(state: AgentState, config: RunnableConfig):
-    # Extract inputs
-    data = config["configurable"]
-
-    user_query = data["user_query"]
-    title = data["title"]
-    author = data["author"]
-    content = data["content"]
-    format_instructions = data["format_instructions"]
-
-    # Build single system message with everything
-    system_prompt = f"""  ## Role ##
-                        You will receive a news article. Extract the following:
-                        1. A short 2–3 sentence summary.
-                        2. The most relevant quote from the article to the user query (1-2 sentences with more then 5 words).
-
-                        user_query: {user_query}
-
-                        ## Rules ##
-                        - The quete should be a direct quote from the article and you are not allowed to paraphrase it.
-                        - The quete should be the most relevant quete from the article to the user_query.
-                        - The summary should be a concise overview of the article's main points.
-
-                        {format_instructions}
-
-                        ## Article ##
-
-                        Article Title: {title}
-                        Article Author: {author}
-                        Article Content:
-                        \"\"\"
-                        {content}
-                        \"\"\"
-                    """
-    return [SystemMessage(content=system_prompt)]
-
-# === Fallback agent (ReAct) ===
-def fallback_agent_prompt(state: AgentState , config: RunnableConfig):
-    # Extract inputs
-    data = config["configurable"]
-
-    user_query = data["user_query"]
-
-    # Build single system message with everything
-    system_prompt = f"""
-                    "You are a helpful assistant specialized in news Q&A and summarization.\n"
-                    "A user asked something outside your capabilities. Kindly decline.\n\n"
-                    "Explain your limits:\n"
-                    "- Answering news-related questions\n"
-                    "- Summarizing articles or topics\n"
-                    "- Finding relevant articles\n"
-                    "Then give 1–2 example prompts they CAN ask.\n\n"
-                    "User said:\n{user_query}\n\n"
-                    "Respond kindly and clearly:"
-                    """
-    return [SystemMessage(content=system_prompt)]
-=======
 # ================================
 # Articles Finder agent (ReAct + structured output)
 # ================================
@@ -149,5 +101,4 @@
 {user_query}
 
 Respond kindly and clearly.
-"""
->>>>>>> 5fde947a
+"""